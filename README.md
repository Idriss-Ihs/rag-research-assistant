--- conflicted
+++ resolved
@@ -54,8 +54,7 @@
         top_k: 5
         chunk_size: 500
         temperature: 0.3
-<<<<<<< HEAD
-    Switch backend or model here — no code changes needed.
+  Switch backend or model here — no code changes needed.
 
 <p align="center">
   <img src="assets\rag_answer.png" width="800" alt="CityPulse Dashboard Preview">
@@ -67,7 +66,4 @@
   <img src="assets/original_paper.png" width="800" alt="CityPulse Dashboard Preview">
   <br>
   <em>The paper used to answer the question</em>
-</p>
-=======
-  Switch backend or model here — no code changes needed.
->>>>>>> 399d8ecf
+</p>